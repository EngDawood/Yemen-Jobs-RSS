from __future__ import annotations
from src.compat import Final
from typing import Optional, Union

import asyncio
import re
import PIL.Image
import PIL.ImageFile
from io import BytesIO
from collections import defaultdict
from telethon.tl.functions.messages import UploadMediaRequest
from telethon.tl.types import InputMediaPhotoExternal, InputMediaDocumentExternal, \
    MessageMediaPhoto, MessageMediaDocument
from telethon.errors import FloodWaitError, SlowModeWaitError, ServerError
from asyncstdlib.functools import lru_cache

from src import env, log, web, locks
from src.parsing.html_node import Link, Br, Text, HtmlTree
from src.exceptions import InvalidMediaErrors, ExternalMediaFetchFailedErrors, UserBlockedErrors

PIL.ImageFile.LOAD_TRUNCATED_IMAGES = True

logger = log.getLogger('RSStT.medium')

sinaimg_sizes = ['large', 'mw2048', 'mw1024', 'mw720', 'middle']
sinaimg_size_parser = re.compile(r'(?P<domain>^https?://wx\d\.sinaimg\.\w+/)'
                                 r'(?P<size>\w+)'
                                 r'(?P<filename>/\w+\.\w+$)').match
pixiv_sizes = ['original', 'master']
pixiv_size_parser = re.compile(r'(?P<url_prefix>^https?://i\.pixiv\.(cat|re)/img-)'
                               r'(?P<size>\w+)'
                               r'(?P<url_infix>/img/\d{4}/(\d{2}/){5})'
                               r'(?P<filename>\d+_p\d+)'
                               r'(?P<file_ext>\.\w+$)').match
sinaimg_server_parser = re.compile(r'(?P<url_prefix>^https?://wx)'
                                   r'(?P<server_id>\d)'
                                   r'(?P<url_suffix>\.sinaimg\.\S+$)').match
isTelegramCannotFetch = re.compile(r'^https?://(\w+\.)?telesco\.pe').match

IMAGE: Final = 'image'
VIDEO: Final = 'video'
ANIMATION: Final = 'animation'
AUDIO: Final = 'audio'
FILE: Final = 'file'
MEDIUM_BASE_CLASS: Final = 'medium'
TypeMedium = Union[IMAGE, VIDEO, ANIMATION, FILE]

MEDIA_GROUP: Final = 'media_group'
TypeMessage = Union[MEDIA_GROUP, TypeMedium]

TypeMessageMedia = Union[MessageMediaPhoto, MessageMediaDocument]

IMAGE_MAX_SIZE: Final = 5242880
MEDIA_MAX_SIZE: Final = 20971520


# Note:
# One message can have 10 media at most, but there are some exceptions.
# 1. A GIF (Animation) and webp (although as a file) must occupy a SINGLE message.
# 2. Videos and Images can be mixed in a media group, but any other type of media cannot be in the same message.
# 3. Images uploaded as MessageMediaPhoto will be considered as an image. While MessageMediaDocument not, it's a file.
# 4. Any other type of media except Image must be uploaded as MessageMediaDocument.
# 5. Telegram will not take notice of attributes provided if it already decoded the necessary metadata of a media.
# 6. Because of (5), we can't force send GIFs and videos as ordinary files.
# 7. Audios can be sent in a media group, but can not be mixed with other types of media.
# 8. Other files (including images sent as files) should be able to be mixed in a media group.
#
# Type fallback notes:
# 1. A video can fall back to an image if its poster is available.
# 2. An image can fall back to a file if it is: 5MB < size <= 20MB, width + height >= 10000.
# 3. A GIF need not any fallback, because of (5) above.
# 4. The only possible fallback chain is: video -> image(poster) -> file.
# 5. If an image fall back to a file, rest images must fall back to file too!

class Medium:
    type = MEDIUM_BASE_CLASS
    maxSize = MEDIA_MAX_SIZE
    # noinspection PyTypeChecker
    typeFallbackTo: Optional[type[Medium]] = None
    typeFallbackAllowSelfUrls: bool = False
    # noinspection PyTypeChecker
    inputMediaExternalType: Optional[Union[type[InputMediaPhotoExternal], type[InputMediaDocumentExternal]]] = None

    def __init__(self, urls: Union[str, list[str]], type_fallback_urls: Optional[Union[str, list[str]]] = None):
        urls = urls if isinstance(urls, list) else [urls]
        self.urls: list[str] = []
        for url in urls:  # dedup, should not use a set because sequence is important
            if url not in self.urls:
                self.urls.append(url)
        self.original_urls: tuple[str, ...] = tuple(self.urls)
        self.chosen_url: Optional[str] = self.urls[0]
        self.valid: Optional[bool] = None
        self._server_change_count: int = 0
        self.size = self.width = self.height = None
        self.type_fallback_urls: list[str] = type_fallback_urls if isinstance(type_fallback_urls, list) \
            else [type_fallback_urls] if type_fallback_urls and isinstance(type_fallback_urls, str) \
            else []  # use for fallback if not type_fallback_allow_self_urls
        self.type_fallback_medium: Optional[Medium] = None
        self.need_type_fallback: bool = False
        self.content_type: Optional[str] = None
        self.drop_silently: bool = False  # if True, will not be included in invalid media
        self.uploaded_bucket: defaultdict[int, Optional[tuple[TypeMessageMedia, TypeMedium]]] \
            = defaultdict(lambda: None)
        self.uploading_lock = asyncio.Lock()
        self.validating_lock = asyncio.Lock()

    def telegramize(self):
        if self.inputMediaExternalType is None:
            raise NotImplementedError
        return self.inputMediaExternalType(self.chosen_url)

    def type_fallback_chain(self) -> Optional[Medium]:
        return (
            self
            if self.valid
            else
            (self.type_fallback_medium.type_fallback_chain()
             if self.need_type_fallback and self.type_fallback_medium is not None
             else None)
        )

    async def upload(self, chat_id: int, force_upload: bool = False) \
            -> tuple[Optional[TypeMessageMedia], Optional[TypeMedium]]:
        """
        :return: tuple(MessageMedia, self)
        """
        if self.valid is None:
            await self.validate()
        medium_to_upload = self.type_fallback_chain()
        if medium_to_upload is None:
            return None, None
        if self.uploaded_bucket[chat_id]:
            cached = self.uploaded_bucket[chat_id]
            if not force_upload and cached[1] == medium_to_upload.type:
                return cached

        tries = 0
        error_tries = 0
        max_tries = 10
        server_change_count = 0
        media_fallback_count = 0
        err_list = []
        flood_lock = locks.user_flood_lock(chat_id)
        while True:
            peer = await env.bot.get_input_entity(chat_id)
            try:
                async with flood_lock:
                    pass  # wait for flood wait

                async with self.uploading_lock:
                    medium_to_upload = self.type_fallback_chain()
                    if medium_to_upload is None:
                        return None, None
                    if self.uploaded_bucket[chat_id]:
                        cached = self.uploaded_bucket[chat_id]
                        if not force_upload and cached[1] == medium_to_upload.type:
                            return cached
                    while True:
                        medium_to_upload = self.type_fallback_chain()
                        if medium_to_upload is None:
                            return None, None
                        tries += 1
                        if tries > max_tries:
                            self.valid = False
                            return None, None
                        try:
                            async with flood_lock:
                                pass  # wait for flood wait

                            uploaded_media = await env.bot(
                                UploadMediaRequest(peer, medium_to_upload.telegramize())
                            )
                            self.uploaded_bucket[chat_id] = uploaded_media, medium_to_upload.type
                            return uploaded_media, medium_to_upload.type

                        # errors caused by invalid img/video(s)
                        except InvalidMediaErrors as e:
                            err_list.append(e)
                            if await self.fallback():
                                media_fallback_count += 1
                            else:
                                self.valid = False
                                return None, None
                            continue

                        # errors caused by server or network instability between img server and telegram server
                        except ExternalMediaFetchFailedErrors as e:
                            err_list.append(e)
                            if await self.change_server():
                                server_change_count += 1
                            elif await self.fallback():
                                media_fallback_count += 1
                            else:
                                self.valid = False
                                return None, None
                            continue

            except (FloodWaitError, SlowModeWaitError) as e:
                # telethon has retried for us, but we release locks and retry again here to see if it will be better
                if error_tries >= 1:
                    logger.error(f'Medium dropped due to too many flood control retries ({chat_id}): '
                                 f'{self.original_urls[0]}')
                    return None, None

                error_tries += 1
                await locks.user_flood_wait(chat_id, seconds=e.seconds)  # acquire a flood wait
            except ServerError as e:
                # telethon has retried for us, so we just retry once more
                if error_tries >= 1:
                    logger.error(f'Medium dropped due to Telegram internal server error '
                                 f'({chat_id}, {type(e).__name__}): '
                                 f'{self.original_urls[0]}')

                error_tries += 1

    def get_link_html_node(self):
        return Link(self.type, param=self.original_urls[0])

    async def validate(self, flush: bool = False) -> bool:
        if self.valid is not None and not flush:  # already validated
            return self.valid

        if self.drop_silently:
            return False

        async with self.validating_lock:
            while self.urls:
                url = self.urls.pop(0)
                medium_info = await get_medium_info(url)
                if medium_info is None:
                    continue
                self.size, self.width, self.height, self.content_type = medium_info

                if self.type == IMAGE:
                    # drop SVG
                    if self.content_type and self.content_type.lower().startswith('image/svg'):
                        self.valid = False
                        self.drop_silently = True
                        return False
                    # always invalid
                    elif self.width + self.height > 10000 or self.size > self.maxSize:
                        self.valid = False
                    # Telegram accepts 0.05 < w/h < 20. But after downsized, it will be ugly. Narrow the range down
                    elif 0.4 <= self.width / self.height <= 2.5:
                        self.valid = True
                    elif (
                            # if already fall backed, bypass rest checks
                            url in self.original_urls and self.original_urls.index(url) == 0
                            and
                            # ensure the image is valid
                            0.05 < self.width / self.height < 20
                            and
                            # Telegram downsizes images to fit 1280x1280. If not downsized a lot, passing
                            max(self.width, self.height) <= 1280 * 1.5
                    ):
                        self.valid = True
                    # let long images fall back to file
                    else:
                        self.valid = False
                        self.urls = []  # clear the urls, force fall back to file
                elif self.size <= self.maxSize:  # valid
                    self.valid = True

                if self.valid:
                    self.chosen_url = url
                    self._server_change_count = 0
                    if isTelegramCannotFetch(self.chosen_url):
                        await self.change_server()
                    return True

                # TODO: reduce non-weibo pic size

            self.valid = False
            return await self.type_fallback()

    async def type_fallback(self) -> bool:
        fallback_urls = self.type_fallback_urls + (list(self.original_urls) if self.typeFallbackAllowSelfUrls else [])
        self.valid = False
        if self.type_fallback_medium is None and fallback_urls and self.typeFallbackTo:
            # create type fallback medium
            self.type_fallback_medium = self.typeFallbackTo(fallback_urls)
            if await self.type_fallback_medium.validate():
                logger.debug(f"Medium {self.original_urls[0]}"
                             + (f' ({self.info})' if self.info else '')
                             + f" type fallback to '{self.type_fallback_medium.type}'"
                             + (f'({self.type_fallback_medium.original_urls[0]})'
                                if not self.typeFallbackAllowSelfUrls
                                else ''))
                self.need_type_fallback = True
                # self.type_fallback_medium.type = self.type
                # self.type_fallback_medium.original_urls = self.original_urls
                return True
        elif self.need_type_fallback and self.type_fallback_medium is not None:
            return await self.type_fallback_medium.fallback()
        logger.debug(f'Dropped medium {self.original_urls[0]}'
                     + (f' ({self.info})' if self.info else '')
                     + ': invalid or fetch failed')
        return False

    async def fallback(self) -> bool:
        if self.need_type_fallback:
            if not await self.type_fallback_medium.fallback():
                self.need_type_fallback = False
                self.valid = False
            return True
        else:
            urls_len = len(self.urls)
            formerly_valid = self.valid
            if formerly_valid:
                await self.validate(flush=True)
        fallback_flag = (self.valid != formerly_valid
                         or (self.valid and urls_len != len(self.urls))
                         or self.need_type_fallback)
        return fallback_flag

    async def change_server(self):
        if self._server_change_count >= 1:
            return False
        self._server_change_count += 1
        self.chosen_url = env.IMG_RELAY_SERVER + self.chosen_url
        # noinspection PyBroadException
        try:
            await web.get(url=self.chosen_url, semaphore=False, max_size=0)  # let the img relay sever cache the img
        except Exception:
            pass
        return True

    def __bool__(self):
        if self.valid is None:
            raise RuntimeError('You must validate a medium before judging its validation')
        return self.valid

    def __eq__(self, other):
        return type(self) == type(other) and self.original_urls == other.original_urls

    @property
    def hash(self):
        if self.drop_silently:
            return ''
        return '|'.join(
            str(s) for s in (self.valid,
                             self.chosen_url,
                             self.need_type_fallback,
                             self.type_fallback_medium.hash if self.need_type_fallback else None)
        )

    @property
    def info(self):
        return (
                (f'{self.size / 1024 / 1024:.2f}MB'
                 if self.size not in {-1, None}
                 else '')
                + (', '
                   if (self.size not in {-1, None} and (self.width not in {-1, None} or self.height not in {-1, None}))
                   else '')
                + (f'{self.width}x{self.height}'
                   if self.width not in {-1, None} and self.height not in {-1, None}
                   else '')
        )


class File(Medium):
    type = FILE
    maxSize = MEDIA_MAX_SIZE
    typeFallbackTo = None
    typeFallbackAllowSelfUrls = False
    inputMediaExternalType = InputMediaDocumentExternal


class Image(Medium):
    type = IMAGE
    maxSize = IMAGE_MAX_SIZE
    typeFallbackTo = File
    typeFallbackAllowSelfUrls = True
    inputMediaExternalType = InputMediaPhotoExternal

    def __init__(self, url: Union[str, list[str]]):
        super().__init__(url)
        new_urls = []
        for url in self.urls:
            sinaimg_match = sinaimg_size_parser(url)
            pixiv_match = pixiv_size_parser(url)
            if not any([sinaimg_match, pixiv_match]):
                new_urls.append(url)
                continue
            if sinaimg_match:
                parsed_sinaimg = sinaimg_match.groupdict()  # is a sinaimg img
                for size_name in sinaimg_sizes:
                    new_url = parsed_sinaimg['domain'] + size_name + parsed_sinaimg['filename']
                    if new_url not in new_urls:
                        new_urls.append(new_url)
            elif pixiv_match:
                parsed_pixiv = pixiv_match.groupdict()  # is a pixiv img
                for size_name in pixiv_sizes:
                    new_url = parsed_pixiv['url_prefix'] + size_name + parsed_pixiv['url_infix'] \
                              + parsed_pixiv['filename'] \
                              + ('_master1200.jpg' if size_name == 'master' else parsed_pixiv['file_ext'])
                    if new_url not in new_urls:
                        new_urls.append(new_url)
            if url not in new_urls:
                new_urls.append(url)
        self.urls = new_urls

    async def change_server(self):
        sinaimg_server_match = sinaimg_server_parser(self.chosen_url)
        if not sinaimg_server_match:  # is not a sinaimg img
            return await super().change_server()

        self._server_change_count += 1
        if self._server_change_count >= 1:
            return False
        parsed = sinaimg_server_match.groupdict()
        new_server_id = int(parsed['server_id']) + 1
        if new_server_id > 4:
            new_server_id = 1
        self.chosen_url = f"{parsed['url_prefix']}{new_server_id}{parsed['url_suffix']}"
        return True


class Video(Medium):
    type = VIDEO
    maxSize = MEDIA_MAX_SIZE
    typeFallbackTo = Image
    typeFallbackAllowSelfUrls = False
    inputMediaExternalType = InputMediaDocumentExternal


class Audio(Medium):
    type = AUDIO
    maxSize = MEDIA_MAX_SIZE
    typeFallbackTo = None
    typeFallbackAllowSelfUrls = False
    inputMediaExternalType = InputMediaDocumentExternal


class Animation(Image):
    type = ANIMATION
    maxSize = MEDIA_MAX_SIZE
    # typeFallbackTo = Image
    # typeFallbackAllowSelfUrls = True
    typeFallbackTo = None
    typeFallbackAllowSelfUrls = False
    inputMediaExternalType = InputMediaDocumentExternal


class Media:
    def __init__(self):
        self._media: list[Medium] = []
        self.modify_lock = asyncio.Lock()

    def add(self, medium: Medium):
        if medium in self._media:
            return
        self._media.append(medium)

    def url_exists(self, url: str) -> bool:
        return any(url in medium.original_urls for medium in self._media)

    async def fallback_all(self) -> bool:
        if not self._media:
            return False
        fallback_flag = False
        for medium in self._media:
            if not medium.drop_silently and await medium.fallback():
                fallback_flag = True
        return fallback_flag

    def invalidate_all(self) -> bool:
        invalidated_some_flag = False
        for medium in self._media:
            if not medium.drop_silently and medium.valid or medium.need_type_fallback:
                medium.valid = False
                medium.need_type_fallback = False
                invalidated_some_flag = True
        return invalidated_some_flag

    async def validate(self, flush: bool = False):
        if not self._media:
            return
        await asyncio.gather(*(medium.validate(flush=flush) for medium in self._media if not medium.drop_silently))

    async def upload_all(self, chat_id: Optional[int]) \
            -> tuple[
                list[
                    tuple[
                        Union[
                            tuple[
                                Union[
                                    TypeMessageMedia,  # uploaded media
                                    Medium  # origin media (if chat_id is None)
                                ], ...
                            ],  # uploaded media list of the media group
                            Union[
                                TypeMessageMedia,  # uploaded media
                                Medium  # origin media (if chat_id is None)
                            ]
                        ],
                        TypeMessage,  # message type
                    ]
                ],
                Optional[HtmlTree]
            ]:
        """
        Upload all media to telegram.
        :param chat_id: chat_id to upload to. If None, the origin media will be returned.
        :return: ((uploaded/original medium, medium type)), invalid media html node)
        """
        await self.validate()
        async with self.modify_lock:
            # at least a file and an image
            if (
                    sum(isinstance(medium.type_fallback_chain(), File)
                        for medium in self._media
                        if not medium.drop_silently) > 0
                    and
                    sum(isinstance(medium.type_fallback_chain(), Image)
                        for medium in self._media
                        if not medium.drop_silently) > 0
            ):
                # fall back all image to files
                await asyncio.gather(
                    *(medium.type_fallback()
                      for medium in self._media
                      if isinstance(medium.type_fallback_chain(), Image) and not medium.drop_silently)
                )

        media_and_types: tuple[
            Union[tuple[Union[TypeMessageMedia, Medium, None], Optional[TypeMedium]], BaseException],
            ...]
        if chat_id:
            # tuple[Union[tuple[Optional[TypeMessageMedia], Optional[TypeMedium]], BaseException], ...]
            media_and_types = await asyncio.gather(
                *(medium.upload(chat_id) for medium in self._media if not medium.drop_silently),
                return_exceptions=True
            )
        else:
            # tuple[tuple[Optional[Medium], Optional[TypeMedium]], ...]
            media_and_types = tuple((medium.type_fallback_chain(), medium.type_fallback_chain().type)
                                    if medium.type_fallback_chain() is not None
                                    else (None, None)
                                    for medium in self._media if not medium.drop_silently)

        media: list[tuple[Union[TypeMessageMedia, Image, Video], Union[IMAGE, VIDEO]]] = []
        gifs: list[tuple[Union[MessageMediaDocument, Animation], ANIMATION]] = []
        audios: list[tuple[Union[MessageMediaDocument, Audio], AUDIO]] = []
        files: list[tuple[Union[MessageMediaDocument, File], FILE]] = []

        link_nodes: list[Link] = []
        for medium, medium_and_type in zip(self._media, media_and_types):
            if isinstance(medium_and_type, Exception):
                if type(medium_and_type) in UserBlockedErrors:  # user blocked, let it go
                    raise medium_and_type
                logger.debug('Upload media failed:', exc_info=medium_and_type)
                link_nodes.append(medium.get_link_html_node())
                continue
            file, file_type = medium_and_type
            if file_type in {IMAGE, VIDEO}:
                media.append(medium_and_type)
            elif file_type == ANIMATION:
                gifs.append(medium_and_type)
            elif file_type == AUDIO:
                audios.append(medium_and_type)
            elif file_type == FILE:
                files.append(medium_and_type)
            else:
                link_nodes.append(medium.get_link_html_node())
            if file_type in {IMAGE, FILE} and isinstance(medium, Video) and file_type != medium.type:
                link_nodes.append(medium.get_link_html_node())

        ret = []
        for list_to_process in (media, audios, files):
            while list_to_process:
                _ = list_to_process[:10]
                list_to_process = list_to_process[10:]
                if len(_) == 1:
                    ret.append(_[0])
                else:
                    # media group
                    media_group = tuple(medium_and_type[0] for medium_and_type in _)
                    ret.append((media_group, MEDIA_GROUP))
        ret.extend(gifs)

        html_nodes = []
        invalid_html_node: Optional[HtmlTree] = None
        for link in link_nodes:
            html_nodes.append(link)
            html_nodes.append(Br())
        if html_nodes:
            html_nodes.pop()
            html_nodes.insert(0, Text('Invalid media:\n'))
            invalid_html_node = HtmlTree(html_nodes)

        return ret, invalid_html_node

    async def estimate_message_counts(self):
        media = await self.upload_all(chat_id=None)
        return sum(1 for _ in media[0])

    def __len__(self):
        return len(self._media)

    def __bool__(self):
        return bool(self._media)

    @property
    def valid_count(self):
        return sum(1 for medium in self._media if medium.valid and not medium.drop_silently)

    @property
    def invalid_count(self):
        return sum(1 for medium in self._media if medium.valid is False and not medium.drop_silently)

    @property
    def pending_count(self):
        return sum(1 for medium in self._media if medium.valid is None and not medium.drop_silently)

    @property
    def need_type_fallback_count(self):
        return sum(1 for medium in self._media if medium.need_type_fallback and medium.type_fallback_medium is not None
                   and not medium.drop_silently)

    def stat(self):
        class MediaStat:
            valid = self.valid_count
            invalid = self.invalid_count
            pending = self.pending_count
            need_type_fallback = self.need_type_fallback_count

            def __eq__(self, other):
                return isinstance(self, other) and self.valid == other.valid and self.invalid == other.invalid \
                       and self.pending == other.pending and self.need_type_fallback == other.need_type_fallback

        return MediaStat()

    @property
    def hash(self):
        return '|'.join(medium.hash for medium in self._media)


@lru_cache(maxsize=1024)
async def get_medium_info(url: str) -> Optional[tuple[int, int, int, Optional[str]]]:
    if url.startswith('data:'):
        return None
    try:
        r = await web.get(url=url, max_size=256, intended_content_type='image')
        if r.status != 200:
            raise ValueError('status code not 200')
    except Exception as e:
        logger.debug(f'Dropped medium {url}: can not be fetched: ', exc_info=e)
        return None

    size = int(r.headers.get('Content-Length') or -1)
    content_type = r.headers.get('Content-Type')
    is_image = content_type and content_type.startswith('image/')

    width = height = -1
    file_header = r.content
    if not is_image or not file_header:
        return size, width, height, content_type

    # noinspection PyBroadException
    try:
        image = PIL.Image.open(BytesIO(file_header))
        width, height = image.size
    except Exception:
        if content_type == 'image/jpeg' or url.find('jpg') != -1 or url.find('jpeg') != -1:  # if jpg
            pointer = -1
            for marker in (b'\xff\xc2', b'\xff\xc1', b'\xff\xc0'):
                p = file_header.find(marker)
                if p != -1:
                    pointer = p
                    break
            if pointer != -1 and pointer + 9 <= len(file_header):
                width = int(file_header[pointer + 7:pointer + 9].hex(), 16)
                height = int(file_header[pointer + 5:pointer + 7].hex(), 16)

<<<<<<< HEAD
    if not (0.05 < width / height < 20):  # always invalid
        valid = False

    if size <= media_max_size and width + height <= 10000:  # valid
        valid = True

    return size, width, height, valid
=======
    return size, width, height, content_type
>>>>>>> daa65b20
<|MERGE_RESOLUTION|>--- conflicted
+++ resolved
@@ -674,14 +674,4 @@
                 width = int(file_header[pointer + 7:pointer + 9].hex(), 16)
                 height = int(file_header[pointer + 5:pointer + 7].hex(), 16)
 
-<<<<<<< HEAD
-    if not (0.05 < width / height < 20):  # always invalid
-        valid = False
-
-    if size <= media_max_size and width + height <= 10000:  # valid
-        valid = True
-
-    return size, width, height, valid
-=======
-    return size, width, height, content_type
->>>>>>> daa65b20
+    return size, width, height, content_type